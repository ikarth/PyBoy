--- conflicted
+++ resolved
@@ -62,8 +62,4 @@
         pass
 
     def disableTitle(self):
-<<<<<<< HEAD
-        self.enable_title = False
-=======
-        pass
->>>>>>> dcd258cd
+        self.enable_title = False